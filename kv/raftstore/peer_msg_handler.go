--- conflicted
+++ resolved
@@ -324,12 +324,7 @@
 	if msg.AdminRequest != nil {
 		switch msg.AdminRequest.CmdType {
 		case raft_cmdpb.AdminCmdType_TransferLeader:
-<<<<<<< HEAD
-			newLead := msg.AdminRequest.TransferLeader.Peer.Id
-			d.RaftGroup.TransferLeader(newLead)
-=======
 			d.RaftGroup.TransferLeader(msg.AdminRequest.TransferLeader.Peer.Id)
->>>>>>> 3e70f791
 			resp := &raft_cmdpb.RaftCmdResponse{
 				Header: &raft_cmdpb.RaftResponseHeader{},
 				AdminResponse: &raft_cmdpb.AdminResponse{
@@ -340,8 +335,6 @@
 			cb.Done(resp)
 			return
 		}
-<<<<<<< HEAD
-=======
 	}
 	d.propose(msg, cb)
 }
@@ -352,12 +345,7 @@
 		log.Errorf("msg Marshal fail: %v", err)
 		cb.Done(ErrResp(err))
 		return
->>>>>>> 3e70f791
-	}
-	d.propose(msg, cb)
-}
-
-func (d *peerMsgHandler) propose(msg *raft_cmdpb.RaftCmdRequest, cb *message.Callback) {
+	}
 	log.Debugf("peer [%d] proposeRaftCommand: %v", d.RaftGroup.Raft.GetID(), msg)
 	li := d.nextProposalIndex()
 	term := d.Term()
@@ -384,15 +372,12 @@
 			return
 		}
 	}
-<<<<<<< HEAD
 	data, err := msg.Marshal()
 	if err != nil {
 		log.Errorf("msg Marshal fail: %v", err)
 		cb.Done(ErrResp(err))
 		return
 	}
-=======
->>>>>>> 3e70f791
 	d.RaftGroup.Propose(data)
 }
 
